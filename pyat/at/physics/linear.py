--- conflicted
+++ resolved
@@ -365,12 +365,7 @@
 
 # noinspection PyPep8Naming
 @check_radiation(False)
-<<<<<<< HEAD
-def avlinopt(ring, dp=0.0, refpts=None, orbit=None,
-             keep_lattice=False, ddp=DDP, coupled=True):
-=======
 def avlinopt(ring, dp=0.0, refpts=None, **kwargs):
->>>>>>> 0beeb46f
     """
     Perform linear analysis of a lattice and returns average beta, dispersion
     and phase advance
@@ -416,67 +411,6 @@
     See also get_twiss,linopt
 
     """
-<<<<<<< HEAD
-  
-    def betadrift(beta0,beta1,alpha0,L):
-        gamma0=(alpha0*alpha0+1)/beta0
-        return 0.5*(beta0+beta1)-gamma0*L*L/6
-
-    def betafoc(beta1,alpha0,alpha1,K,L):
-        gamma1=(alpha1*alpha1+1)/beta1
-        return 0.5*((gamma1+K*beta1)*L+alpha1-alpha0)/K/L
-
-    def dispfoc(dispp0,dispp1,K,L):
-        return (dispp0-dispp1)/K/L
-
-    uintrefs = uint32_refpts([] if refpts is None else refpts, len(ring))  
-    longi_refpts = [i for i in uintrefs if ring[i].Length>0]
-    longf_refpts = [i+1 for i in uintrefs if ring[i].Length>0]
-    shorti_refpts = [i for i in uintrefs if ring[i].Length==0]
-    all_refpts = sorted(numpy.unique(longi_refpts+longf_refpts+shorti_refpts))
-    uintrefs_i = [all_refpts.index(i) for i in uintrefs]
-    longf_i = [all_refpts.index(i) for i in longf_refpts]
-    longi_i = [all_refpts.index(i) for i in longi_refpts]                
-    lindata0,tune,chrom,lindata_all = linopt(ring,dp=dp, refpts=all_refpts,get_chrom=True, 
-                                             orbit=orbit,keep_lattice=keep_lattice,ddp=ddp,
-                                             coupled=coupled)        
-    lindata=lindata_all[uintrefs_i]
-    avebeta=lindata.beta.copy()
-    avemu=lindata.mu.copy()
-    avedisp=lindata.dispersion.copy()
-    aves = lindata.s_pos.copy()
-    if len(longi_refpts)>0:
-        lindatai = lindata_all[longi_i]
-        lindataf = lindata_all[longf_i]
-        for i,ii in enumerate(longi_refpts):
-            si = lindatai[i].s_pos
-            sf = lindataf[i].s_pos
-            betai = lindatai[i].beta
-            betaf = lindataf[i].beta
-            alphai = lindatai[i].alpha
-            alphaf = lindataf[i].alpha
-            mui = lindatai[i].mu
-            muf = lindataf[i].mu   
-            dispi = lindatai[i].dispersion
-            dispf = lindataf[i].dispersion
-            avedispi=numpy.zeros(4)
-            avedispi[[0,2]]=(dispf[[0,2]]+dispi[[0,2]])*0.5
-            l = ring[ii].Length            
-            k = getattr(ring[ii],'PolynomB',None)
-            if k is not None and numpy.absolute(k[1])>0:
-                k2 = numpy.array([k[1],-k[1]])
-                avebetai=betafoc(betaf,alphai,alphaf,k2,l)
-                avedispi[[0,2]]=dispfoc(dispi[[1,3]],dispf[[1,3]],k2,l)
-            else:
-                avebetai=betadrift(betai,betaf,alphai,l);
-            avedispi[[1,3]]=(dispf[[0,2]]-dispi[[0,2]])/l;
-            ind = numpy.squeeze(numpy.where(uintrefs==ii))
-            avebeta[ind]=avebetai
-            avemu[ind]= 0.5*(mui+muf)
-            aves[ind] = 0.5*(si+sf)
-            avedisp[ind]=avedispi
-    return lindata,avebeta,avemu,avedisp,aves,tune,chrom
-=======
 
     def get_strength(elem):
         try:
@@ -542,7 +476,6 @@
     avedisp[numpy.ix_(foc, [0, 2])] = \
         dispfoc(di.dispersion[idx], df.dispersion[idx], K2, length[foc])
     return lindata, avebeta, avemu, avedisp, aves, tune, chrom
->>>>>>> 0beeb46f
 
 
 @check_radiation(False)
@@ -568,9 +501,6 @@
 
 
 Lattice.linopt = linopt
-<<<<<<< HEAD
-=======
 Lattice.avlinopt = avlinopt
->>>>>>> 0beeb46f
 Lattice.get_mcf = get_mcf
 Lattice.avlinopt = avlinopt