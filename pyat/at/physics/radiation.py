--- conflicted
+++ resolved
@@ -51,34 +51,19 @@
         lattice_pass(ring, orbit.copy(order='K'), refpts=allrefs,
                      keep_lattice=keep_lattice), axis=(1, 3)).T
     b0 = numpy.zeros((6, 6))
-<<<<<<< HEAD
-    bb = [find_mpole_raddiff_matrix(elem, orbs[i], energy)
-          if elem.PassMethod.endswith('RadPass') else b0
-          for i, elem in enumerate(ring)]
-
-=======
     bb = [find_mpole_raddiff_matrix(elem, elemorb, energy)
           if elem.PassMethod.endswith('RadPass') else b0
           for elem, elemorb in zip(ring,orbs)]
->>>>>>> 0ec89cae
     bbcum = numpy.stack(list(_cumulb(zip(ring, orbs, bb))), axis=0)
     return bbcum, orbs
 
 
 def _lmat(dmat):
-<<<<<<< HEAD
-    '''
+    """
     lmat is Cholesky decomp of dmat unless diffusion is 0 in
     vertical.  Then do chol on 4x4 hor-long matrix and put 0's
     in vertical
-    '''
-=======
-    """
-    lmat is Cholesky decomp of dmat unless diffusion is 0 in
-    vertical.  Then do chol on 4x4 hor-long matrix and put 0's
-    in vertical
-    """
->>>>>>> 0ec89cae
+    """
     lmat = numpy.zeros((6, 6))
     try:
         lmat = numpy.linalg.cholesky(dmat)
@@ -312,11 +297,7 @@
 
 @check_radiation(True)
 def quantdiffmat(ring, orbit=None):
-<<<<<<< HEAD
-    '''
-=======
-    """
->>>>>>> 0ec89cae
+    """
     This function computes the diffusion matrix of the whole ring
 
     PARAMETERS
@@ -325,30 +306,18 @@
 
     OUTPUT
         diffusion matrix (6,6)
-<<<<<<< HEAD
-    '''
-=======
-    """
->>>>>>> 0ec89cae
+    """
     bbcum, _ = _dmatr(ring, orbit=orbit)
     diffmat = [(bbc + bbc.T)/2 for bbc in bbcum]
     return numpy.round(diffmat[-1], 24)
 
 
 @check_radiation(True)
-<<<<<<< HEAD
-def gen_quantdiff_elem(ring, orbit=None):
-    '''
+def gen_quantdiff_elem(ring):
+    """
     Generates a quantum diffusion element
-    '''
-    dmat = quantdiffmat(ring, orbit=orbit)
-=======
-def gen_quantdiff_elem(ring):
-    """
-    Generates a quantum diffusion element
     """
     dmat = quantdiffmat(ring)
->>>>>>> 0ec89cae
     lmat = numpy.asfortranarray(_lmat(dmat))
     diff_elem = Element('Diffusion',
                         Lmatp=lmat,
