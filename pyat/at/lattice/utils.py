"""
Helper functions for working with AT lattices.

A lattice as understood by pyAT is any sequence of elements.  These functions
are useful for working with these sequences.

The refpts allow functions to select points in the lattice, returned values are
given at the entrance of each element specified in refpts;
refpts can be:
    - an integer in the range [-len(ring), len(ring)-1] selecting the element
        according to python indexing rules. As a special case, len(ring) is
        allowed and refers to the end of the last element,
    - an ordered list of such integers without duplicates,
    - a numpy array of booleans of maximum length len(ring)+1, where selected
        elements are True.
"""
import numpy
import itertools
<<<<<<< HEAD
from warnings import warn
=======
from fnmatch import fnmatch
>>>>>>> 010f0723
from at.lattice import elements


class AtError(Exception):
    pass


class AtWarning(UserWarning):
    pass


def uint32_refpts(refpts, n_elements):
    """
    Return a uint32 numpy array with contents as the indices of the selected
    elements.  This is used for indexing a lattice using explicit indices.
    """
    refs = numpy.asarray(refpts).reshape(-1)
    if (refpts is None) or (refs.size is 0):
        return numpy.array([], dtype=numpy.uint32)
    elif (refs.size > n_elements+1):
        raise ValueError('too many reftps given')
    elif numpy.issubdtype(refs.dtype, numpy.bool_):
        return numpy.flatnonzero(refs).astype(numpy.uint32)

    # Handle negative indices
    refs = numpy.array([i if (i == n_elements) else i % n_elements for i in refs],
                       dtype=numpy.uint32)

    # Check ascending
    if refs.size > 1:
        prev = refs[0]
        for next in refs[1:]:
            if next < prev:
                raise ValueError('refpts should be given in ascending order')
            elif next == prev:
                raise ValueError('refpts contains duplicates or index(es) out'
                                 ' of range')
            prev = next

    return refs


def bool_refpts(refpts, n_elements):
    """
    Return a boolean numpy array of length n_elements + 1 where True elements
    are selected. This is used for indexing a lattice using True or False
    values.
    """
    if isinstance(refpts, numpy.ndarray) and refpts.dtype == bool:
        diff = 1 + n_elements - refpts.size
        if diff is 0:
            return refpts
        elif diff > 0:
            return numpy.append(refpts, numpy.zeros(diff, dtype=bool))
        else:
            return refpts[:n_elements+1]
    else:
        brefpts = numpy.zeros(n_elements + 1, dtype=bool)
        brefpts[refpts] = True
        return brefpts


def checkattr(*args):
    """Return a function to be used as a filter. Check the presence or the value of an attribute. This function can be
    used to extract from a ring all elements have a given attribute.

    filtfunc = checkattr(attrname)              returns the function filtfunc such that
        ok=filtfunc(element) is true if the element has a 'attrname' attribute

    filtfunc = checkattr(attrname, attrvalue)   returns the function filtfunc such that
        ok=filtfunc(element) is true if the element has a 'attrname' attribute with the value attrvalue

    Examples:

    cavs = filter(checkattr('Frequency'), ring)
        returns an iterator over all elements in ring that have a 'Frequency' attribute

    elts = filter(checkattr('K', 0.0), ring)
        returns an iterator over all elements in ring that have a 'K' attribute equal to 0.0

    """

    def testf(el):
        try:
            v = getattr(el, args[0])
            return len(args) == 1 or v == args[1]
        except AttributeError:
            return False

    return testf


def checktype(eltype):
    """Return a function to be used as a filter. Check the type of an element. This function can be
    used to extract from a ring all elements have a given type.

    filtfunc = checktype(class)                 returns the function filtfunc such that
        ok=filtfunc(element) is true if the element is an instance of class

    Example:

    qps = filter(checktype(at.Quadrupole), ring) returns an iterator over all quadrupoles in ring

    """
    return lambda el: isinstance(el, eltype)


def get_cells(ring, *args):
    """Return a numpy array of booleans, with the same length as ring, marking all elements satisfying a given condition.

    refpts = getcells(ring, filtfunc) selects all elements for which the function filtfunc(element) returns True

    refpts = getcells(ring, attrname) selects all elements having a 'attrname' attribute

    refpts = getcells(ring, attrname, attrvalue) selects all elements having a 'attrname' attribute with value attrvalue

    Example:

    refpts = getcells(ring, 'Frequency')
        returns a numpy array of booleans where all elements having a 'Frequency' attribute are True

    refpts = getcells(ring, 'K', 0.0)
        returns a numpy array of booleans where all elements having a 'K' attribute equal to 0.0 are True

    """
    if callable(args[0]):
        testf = args[0]
    else:
        testf = checkattr(*args)
    return numpy.array(tuple(map(testf, ring)), dtype=bool)


def refpts_iterator(ring, refpts):
    """Return an iterator over all elements in ring identified by refpts.

    refpts may be:

    1) a list of integers (0 indicating the first element)
    2) a numpy array of booleans as long as ring where selected elements are true

    """
    if isinstance(refpts, numpy.ndarray) and refpts.dtype == bool:
        for el, tst in zip(ring, refpts):
            if tst:
                yield el
    else:
        for i in refpts:
            yield ring[i]


def get_elements(ring, key, quiet=True):
    """Get the elements of a family or class (type) from the lattice.

    Args:
        ring: lattice from which to retrieve the elements.
        key: can be:
             1) an element instance, will return all elements of the same type
                in the lattice, e.g. key=Drift('d1', 1.0)
             2) an element type, will return all elements of that type in the
                lattice, e.g. key=at.elements.Sextupole
             3) a string to match against elements' FamName, supports Unix
                shell-style wildcards, e.g. key='BPM_*1'
        quiet: if false print information about matched elements for FamName
               matches, defaults to True.
    """
    if isinstance(key, elements.Element):
        elems = [elem for elem in ring if isinstance(elem, type(key))]
    elif isinstance(key, type):
        elems = [elem for elem in ring if isinstance(elem, key)]
    elif numpy.issubdtype(type(key), numpy.str_):
        elems = [elem for elem in ring if fnmatch(elem.FamName, key)]
        if not quiet:
            matched_fams = set(elem.FamName for elem in elems)
            ending = 'y' if len(matched_fams) == 1 else 'ies'
            print("String '{0}' matched {1} famil{2}: {3}\n"
                  "all corresponding elements have been "
                  "returned.".format(key, len(matched_fams), ending,
                                     ', '.join(matched_fams)))
    else:
        raise TypeError("Invalid key type {0}; please enter a string, element"
                        " type, or element instance.".format(type(key)))
    return elems


def get_s_pos(ring, refpts=None):
    """
    Return a numpy array corresponding to the s position of the specified
    elements.

    Args:
        ring: lattice from which to retrieve s position
        refpts: elements at which to return s position. If None, return
            s position at all elements in the ring.
    """
    if refpts is None:
        refpts = range(len(ring) + 1)
    # Positions at the end of each element.
    s_pos = numpy.cumsum([getattr(el, 'Length', 0.0) for el in ring])
    # Prepend position at the start of the first element.
    s_pos = numpy.concatenate(([0.0], s_pos))
    refpts = uint32_refpts(refpts, len(ring))
    return s_pos[refpts]


def get_ring_energy(ring):
    """Establish the energy of the ring from the Energy attribute of the
    elements. Energies of RingParam elements are most prioritised, if none are
    found then the energies from RFCavity elements will be used, if none are
    found then the energies from all elements will be used. An error will be
    raised if no elements have a 'Energy' attribute or if inconsistent values
    for energy are found.

    Args:
        ring: sequence of elements of which you wish to establish the energy.
    """
    rp_energies = []
    rf_energies = []
    energies = []
    for elem in ring:
        if hasattr(elem, 'Energy'):
            energies.append(elem.Energy)
            if isinstance(elem, elements.RingParam):
                rp_energies.append(elem.Energy)
            elif isinstance(elem, elements.RFCavity):
                rf_energies.append(elem.Energy)
    if not energies:
        raise AtError('Lattice energy is not defined.')
    elif rp_energies:
        energy = max(rp_energies)
    elif rf_energies:
        energy = max(rf_energies)
    else:
        energy = max(energies)
    if len(set(energies)) > 1:
        warn(AtWarning('Inconsistent energy values in ring, {0} has been '
                       'used.'.format(energy)))
    return energy


def tilt_elem(elem, rots):
    """
    set a new tilt angle to an element. The rotation matrices are stored in the R1 and R2 attributes
    R1 = [[ cos(rots) sin(rots)]    R2 = [[cos(rots) -sin(rots)]
          [-sin(rots) cos(rots)]]         [sin(rots)  cos(rots)]]
    
    :param elem: element to be tilted
    :param rots: tilt angle (in radians).
           rots > 0 corresponds to a corkskew rotation of the element looking in the direction of the beam
    :return: None
    """
    cs = numpy.cos(rots)
    sn = numpy.sin(rots)
    rm = numpy.diag([cs, cs, cs, cs, 1.0, 1.0]).T  # transpose to get Fortran alignment
    rm[0, 2] = sn
    rm[1, 3] = sn
    rm[2, 0] = -sn
    rm[3, 1] = -sn
    elem.R1 = numpy.asfortranarray(rm)
    elem.R2 = numpy.asfortranarray(rm.T)


def shift_elem(elem, deltax=0.0, deltaz=0.0):
    """
    set a new displacement vector to an element. Translation vectors are stored in the T1 and T2 attributes

    :param elem:  element to be displaced
    :param deltax: horizontal displacement of the element
    :param deltaz:  vertical displacement of the element
    :return: None
    """
    tr = numpy.array([deltax, 0.0, deltaz, 0.0, 0.0, 0.0])
    elem.T1 = -tr
    elem.T2 = tr


def set_tilt(ring, tilts):
    """Set tilts to a list of elements.

    ring:   any iterable over elements to be tilted
    tilts:  any iterable as long as ring containing tilt values or
            scalar tilt value to be applied to all elements

    """
    try:
        it = iter(tilts)
    except TypeError:
        it = itertools.repeat(tilts)
    for el, tilt in zip(ring, it):
        tilt_elem(el, tilt)


def set_shift(ring, dxs, dzs):
    """Set translations to a list of elements.

    ring:   any iterable over elements to be shifted
    dxs:    any iterable as long as ring containing horizontal displacement values or
            scalar horizontal displacement value to be applied to all elements
    dzs:    any iterable as long as ring containing vertical displacement values or
            scalar vertical displacement value to be applied to all elements

    """
    try:
        itx = iter(dxs)
    except TypeError:
        itx = itertools.repeat(dxs)
    try:
        itz = iter(dzs)
    except TypeError:
        itz = itertools.repeat(dzs)
    for el, dx, dy in zip(ring, itx, itz):
        shift_elem(el, dx, dy)<|MERGE_RESOLUTION|>--- conflicted
+++ resolved
@@ -16,11 +16,8 @@
 """
 import numpy
 import itertools
-<<<<<<< HEAD
 from warnings import warn
-=======
 from fnmatch import fnmatch
->>>>>>> 010f0723
 from at.lattice import elements
 
 
