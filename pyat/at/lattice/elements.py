"""
Module to define common elements used in AT.

Each element has a default PassMethod attribute for which it should have the
appropriate attributes.  If a different PassMethod is set, it is the caller's
responsibility to ensure that the appropriate attributes are present.
"""
import numpy
import itertools


def _array(value, shape=(-1,), dtype=numpy.float64):
    # Ensure proper ordering(F) and alignment(A) for "C" access in integrators
    return numpy.require(value, dtype=dtype, requirements=['F', 'A']).reshape(shape)


def _array66(value):
    return _array(value, shape=(6, 6))


def _float(value):
    return float(value)


def _int(value):
    return int(value)


def _nop(value):
    return value


class Element(object):
    REQUIRED_ATTRIBUTES = ['FamName']
    CONVERSIONS = dict(R1=_array66, R2=_array66, T1=lambda v: _array(v, (6,)), T2=lambda v: _array(v, (6,)),
                       RApertures=lambda v: _array(v, (4,)), EApertures=lambda v: _array(v, (2,)))

    def __init__(self, family_name, Length=0.0, PassMethod='IdentityPass', **kwargs):
        self.FamName = family_name
        self.Length = float(Length)
        self.PassMethod = PassMethod

        for (key, value) in kwargs.items():
            try:
                setattr(self, key, self.CONVERSIONS.get(key, _nop)(value))
            except Exception as exc:
                exc.args = ('In element {0}, parameter {1}: {2}'.format(family_name, key, exc),)
                raise

    def __str__(self):
        first3 = ['FamName', 'Length', 'PassMethod']
        keywords = ['{0} : {1!s}'.format(k, self.__dict__[k]) for k in first3]
        keywords = keywords + ['{0} : {1!s}'.format(k, v) for k, v in
                               self.__dict__.items() if k not in first3]
        return '\n'.join((self.__class__.__name__ + ':', '\n'.join(keywords)))

    def __repr__(self):
        def differ(v1, v2):
            if isinstance(v1, numpy.ndarray):
                return not numpy.array_equal(v1, v2)
            else:
                return v1 != v2

        defelem = self.__class__(*(getattr(self, k) for k in self.REQUIRED_ATTRIBUTES))
        arguments = ('{0!r}'.format(getattr(self, k)) for k in self.REQUIRED_ATTRIBUTES)
        keywords = ('{0}={1!r}'.format(k, v) for k, v in self.__dict__.items() if differ(v, getattr(defelem, k, None)))
        return '{0}({1})'.format(self.__class__.__name__, ', '.join(itertools.chain(arguments, keywords)))


class Marker(Element):
    """pyAT marker element"""

    def __init__(self, family_name, **kwargs):
        super(Marker, self).__init__(family_name, **kwargs)


class Monitor(Element):
    """pyAT monitor element"""

    def __init__(self, family_name, **kwargs):
        super(Monitor, self).__init__(family_name, **kwargs)


class Aperture(Element):
    """pyAT aperture element"""
    REQUIRED_ATTRIBUTES = Element.REQUIRED_ATTRIBUTES + ['Limits']
    CONVERSIONS = dict(Element.CONVERSIONS, Limits=lambda v: _array(v, (4,)))

    def __init__(self, family_name, limits, **kwargs):
        kwargs.setdefault('PassMethod', 'AperturePass')
        super(Aperture, self).__init__(family_name, Limits=limits, **kwargs)


class Drift(Element):
    """pyAT drift space element"""
    REQUIRED_ATTRIBUTES = Element.REQUIRED_ATTRIBUTES + ['Length']

    def __init__(self, family_name, length, **kwargs):
        """Drift(FamName, Length, **keywords)
        """
        kwargs.setdefault('PassMethod', 'DriftPass')
        super(Drift, self).__init__(family_name, Length=kwargs.pop('Length', length), **kwargs)


class ThinMultipole(Element):
    """pyAT thin multipole element"""
    REQUIRED_ATTRIBUTES = Element.REQUIRED_ATTRIBUTES + ['PolynomA',
                                                         'PolynomB']
    CONVERSIONS = dict(Element.CONVERSIONS, BendingAngle=_float, MaxOrder=_int,
                       PolynomB=_array, PolynomA=_array)

    def __init__(self, family_name, poly_a, poly_b, MaxOrder=0, **kwargs):
        """ThinMultipole(FamName, PolynomA, PolynomB, **keywords)

        Available keywords:
        'MaxOrder'      Number of desired multipoles
        """
        poly_a = numpy.array(kwargs.pop('PolynomA', poly_a), dtype=numpy.float64)
        poly_b = numpy.array(kwargs.pop('PolynomB', poly_b), dtype=numpy.float64)
        poly_size = max(MaxOrder + 1, len(poly_a), len(poly_b))
        poly_a = numpy.concatenate((poly_a, numpy.zeros(poly_size - len(poly_a))))
        poly_b = numpy.concatenate((poly_b, numpy.zeros(poly_size - len(poly_b))))
        kwargs.setdefault('PassMethod', 'ThinMPolePass')
        super(ThinMultipole, self).__init__(family_name, PolynomB=poly_b, PolynomA=poly_a,
                                            MaxOrder=MaxOrder, **kwargs)


class Multipole(ThinMultipole):
    """pyAT multipole element"""
    REQUIRED_ATTRIBUTES = Element.REQUIRED_ATTRIBUTES + ['Length',
                                                         'PolynomA',
                                                         'PolynomB']
    CONVERSIONS = dict(ThinMultipole.CONVERSIONS, NumIntSteps=_int, KickAngle=_array)

    def __init__(self, family_name, length, poly_a, poly_b, NumIntSteps=10, **kwargs):
        """Multipole(FamName, Length, PolynomA, PolynomB, **keywords)

        Available keywords:
        'MaxOrder'      Number of desired multipoles
        'NumIntSteps'   Number of integration steps (default: 10)
        """
        kwargs.setdefault('PassMethod', 'StrMPoleSymplectic4Pass')
        super(Multipole, self).__init__(family_name, poly_a, poly_b, Length=kwargs.pop('Length', length),
                                        NumIntSteps=NumIntSteps, **kwargs)


class Dipole(Multipole):
    """pyAT dipole element"""
    REQUIRED_ATTRIBUTES = Element.REQUIRED_ATTRIBUTES + ['Length', 'BendingAngle']
    CONVERSIONS = dict(Multipole.CONVERSIONS, EntranceAngle=_float, ExitAngle=_float,
                       FringeQuadEntrance=_int, FringeQuadExit=_int,
                       FringeBendEntrance=_int, FringeBendExit=_int)

    def __init__(self, family_name, length, BendingAngle, k=0.0, EntranceAngle=0.0, ExitAngle=0.0, **kwargs):
        """Dipole(FamName, Length, BendingAngle, Strength=0, **keywords)

        Available keywords:
        'EntranceAngle' entrance angle (default 0.0)
        'ExitAngle'     exit angle (default 0.0)
        'PolynomB'      straight multipoles
        'PolynomA'      skew multipoles
        'MaxOrder'      Number of desired multipoles
        'NumIntSteps'   Number of integration steps (default: 10)
        """
        poly_b = kwargs.pop('PolynomB', numpy.array([0, k]))
        kwargs.setdefault('PassMethod', 'BendLinearPass')
        super(Dipole, self).__init__(family_name, length, [], poly_b, BendingAngle=BendingAngle,
                                     EntranceAngle=EntranceAngle, ExitAngle=ExitAngle, **kwargs)


# Bend is a synonym of Dipole.
Bend = Dipole


class Quadrupole(Multipole):
    """pyAT quadrupole element"""
    REQUIRED_ATTRIBUTES = Element.REQUIRED_ATTRIBUTES + ['Length']
    CONVERSIONS = dict(Multipole.CONVERSIONS, FringeQuadEntrance=_int, FringeQuadExit=_int)

    def __init__(self, family_name, length, k=0.0, MaxOrder=1, **kwargs):
        """Quadrupole(FamName, Length, Strength=0, **keywords)

        Available keywords:
        'PolynomB'      straight multipoles
        'PolynomA'      skew multipoles
        'MaxOrder'      Number of desired multipoles
        'NumIntSteps'   Number of integration steps (default: 10)
        """
        poly_b = kwargs.pop('PolynomB', numpy.array([0, k]))
        kwargs.setdefault('PassMethod', 'QuadLinearPass')
        super(Quadrupole, self).__init__(family_name, length, [], poly_b, MaxOrder=MaxOrder, **kwargs)


class Sextupole(Multipole):
    """pyAT sextupole element"""
    REQUIRED_ATTRIBUTES = Element.REQUIRED_ATTRIBUTES + ['Length']

    def __init__(self, family_name, length, h=0.0, MaxOrder=2, **kwargs):
        """Sextupole(FamName, Length, Strength=0, **keywords)

        Available keywords:
        'PolynomB'  straight multipoles
        'PolynomA'  skew multipoles
        'MaxOrder'  Number of desired multipoles
        'NumIntSteps'   Number of integration steps (default: 10)
        """
        poly_b = kwargs.pop('PolynomB', [0, 0, h])
        kwargs.setdefault('PassMethod', 'StrMPoleSymplectic4Pass')
        super(Sextupole, self).__init__(family_name, length, [], poly_b, MaxOrder=MaxOrder, **kwargs)


class Octupole(Multipole):
    """pyAT octupole element, with no changes from multipole at present"""
    REQUIRED_ATTRIBUTES = Multipole.REQUIRED_ATTRIBUTES


class RFCavity(Element):
    """pyAT RF cavity element"""
    REQUIRED_ATTRIBUTES = Element.REQUIRED_ATTRIBUTES + ['Length', 'Voltage', 'Frequency', 'HarmNumber', 'Energy']
    CONVERSIONS = dict(Element.CONVERSIONS, Voltage=_float, Frequency=_float, HarmNumber=_int, Energy=_float,
                       TimeLag=_float)

    def __init__(self, family_name, length, voltage, frequency, harmonic_number, energy, TimeLag=0.0, **kwargs):
        """
        Available keywords:
        'TimeLag'   time lag with respect to the reference particle
        """
        kwargs.setdefault('PassMethod', 'CavityPass')
        super(RFCavity, self).__init__(family_name, length, Voltage=voltage, Frequency=frequency,
                                       HarmNumber=harmonic_number, Energy=energy, TimeLag=TimeLag, **kwargs)


class RingParam(Element):
    """pyAT RingParam element"""
    REQUIRED_ATTRIBUTES = Element.REQUIRED_ATTRIBUTES + ['Energy']
    CONVERSIONS = dict(Element.CONVERSIONS, Energy=_float, Periodicity=_int)

    def __init__(self, family_name, energy, Periodicity=1, **kwargs):
        kwargs.setdefault('PassMethod', 'IdentityPass')
        super(RingParam, self).__init__(family_name, Energy=energy, Periodicity=Periodicity, **kwargs)


class M66(Element):
    REQUIRED_ATTRIBUTES = Element.REQUIRED_ATTRIBUTES
    CONVERSIONS = dict(Element.CONVERSIONS, M66=_array66)

    def __init__(self, family_name, m66=None, **kwargs):
        if m66 is None:
            m66 = numpy.identity(6)
        kwargs.setdefault('PassMethod', 'Matrix66Pass')
        super(M66, self).__init__(family_name, M66=m66, **kwargs)


class Corrector(Element):
    """pyAT corrector element"""
    REQUIRED_ATTRIBUTES = Element.REQUIRED_ATTRIBUTES + ['Length', 'KickAngle']
    CONVERSIONS = dict(Element.CONVERSIONS, KickAngle=_array)

    def __init__(self, family_name, length, kick_angle, **kwargs):
        kwargs.setdefault('PassMethod', 'CorrectorPass')
<<<<<<< HEAD
        super(Corrector, self).__init__(family_name, kwargs.pop('Length', length),
=======
        super(Corrector, self).__init__(family_name, length,
>>>>>>> db79b2ed
                                        KickAngle=kick_angle, **kwargs)<|MERGE_RESOLUTION|>--- conflicted
+++ resolved
@@ -258,9 +258,5 @@
 
     def __init__(self, family_name, length, kick_angle, **kwargs):
         kwargs.setdefault('PassMethod', 'CorrectorPass')
-<<<<<<< HEAD
         super(Corrector, self).__init__(family_name, kwargs.pop('Length', length),
-=======
-        super(Corrector, self).__init__(family_name, length,
->>>>>>> db79b2ed
                                         KickAngle=kick_angle, **kwargs)